/*! @mainpage Proyecto Final Integrador: "Control automatico del nivel de agua"
 *
 * @section Descripcion general:
 *
 * El sistema mide periódicamente la distancia entre la tapa del tanque y la superficie del
 * agua mediante un sensor ultrasónico. A partir de esa distancia se calcula el nivel del 
 * líquido, si el nivel desciende por debajo de un umbral establecido, el microcontrolador 
 * lo detecta y activa una bomba hasta que se supere nuevamente el umbral , evitando que se
 * rebalse. También posee un botón de reset/manual que permite parar la bomba en casos de 
 * emergencia.
 * El sistema tambien posee comunicacion con el usuario, para que el mismo tenga acceso y 
 * conocimiento del estado del mismo.
 *
 * @section changelog Changelog
 *
 * |   Date	    | Description                                    |
 * |:----------:|:-----------------------------------------------|
 * | 22/10/2025 | Document creation		                         |
 *
 * @author Lucia Faes (luchifaess@gmail.com)
 * @author Valentina Gottig (valentinagottig@gmail.com)
 * 
 *
 */

/*==================[inclusions]=============================================*/
#include <stdio.h>
#include <stdint.h>
#include <stdbool.h>
#include "freertos/FreeRTOS.h"
#include "freertos/task.h"
#include "timer_mcu.h"
#include "hc_sr04.h"
#include "uart_mcu.h"
#include "gpio_mcu.h"
#include "led.h"
#include "lcditse0803.h"
#include <string.h>
/*==================[macros and definitions]=================================*/
#define ALTURA_TANQUE_CM   17.0        // altura total del tanque (cm)
#define REFRESH_PERIOD_US  1000000      // 1 s
#define UART_BAUDRATE      115200
#define CONTROL_PERIOD_US  500000 
#define NIVEL_MIN_CM      10.0
#define NIVEL_MAX_CM      14.0

/*==================[internal data definition]===============================*/
TaskHandle_t medir_task_handle = NULL;
TaskHandle_t control_task_handle = NULL;
float nivel_agua_cm = 0.0;   // última medición del nivel (cm)
/*--- Nuevo: estado del tanque ---*/
typedef enum {
    NIVEL_BAJO,
    NIVEL_ESTABLE,
    TANQUE_LLENO
} estado_tanque_t;

volatile estado_tanque_t estado_tanque = TANQUE_LLENO;  // estado inicial

/*==================[internal functions declaration]=========================*/
void TimerNivelHandler(void *param);
void MedirNivelTask(void *pvParameter);
void TimerControlHandler(void *param);
void ControlNivelTask(void *pvParameter);
/*==================[internal functions definition]==========================*/

/**
 * @brief Callback del timer: despierta la tarea cada 1 s
 */
void TimerNivelHandler(void *param) {
    vTaskNotifyGiveFromISR(medir_task_handle, pdFALSE);
}

void TimerControlHandler(void *param) {
    vTaskNotifyGiveFromISR(control_task_handle, pdFALSE);
}


/**
 * @brief Tarea que controla el estado del tanque/bomba y lo envía por UART
 */
void ControlNivelTask(void *pvParameter) {
    bool bomba_activada = false;
    
    while (true) {
        /* Esperar notificación del timer */
        ulTaskNotifyTake(pdTRUE, portMAX_DELAY);

        if (nivel_agua_cm < NIVEL_MIN_CM) {
            // Activar bomba (rele y LED)
            GPIOOn(GPIO_18);   // ejemplo: relé en GPIO_18
            //LedOn(LED_1);      // LED indica bomba activa
            bomba_activada = true;
            estado_tanque = NIVEL_BAJO;

        } else if (nivel_agua_cm > NIVEL_MAX_CM) {
            // Apagar bomba (rele y LED)
            GPIOOff(GPIO_18);
            //LedOff(LED_1);
            bomba_activada = false;
            estado_tanque = TANQUE_LLENO;

        } else {
            estado_tanque = NIVEL_ESTABLE;
        }

        UartSendString(UART_PC, "Estado: ");

         switch (estado_tanque) {
            case NIVEL_BAJO:
                UartSendString(UART_PC, "Nivel bajo, activando bomba\r\n");
                break;
            case NIVEL_ESTABLE:
                UartSendString(UART_PC, "Nivel estable\r\n");
                break;
            case TANQUE_LLENO:
                UartSendString(UART_PC, "Tanque lleno, desactivando bomba\r\n");
                break;
        }

        vTaskDelay(pdMS_TO_TICKS(50)); // pequeña pausa
    }
}

/**
 * @brief Tarea que mide el nivel de agua y lo envía por UART
 */
void MedirNivelTask(void *pvParameter) {
    uint16_t distancia_cm;
    float nivel_cm;

    while (true) {
        /* Espera la notificación del timer */
        ulTaskNotifyTake(pdTRUE, portMAX_DELAY);

        /* Leer distancia del sensor (cm) */
        distancia_cm = HcSr04ReadDistanceInCentimeters();

        /* Calcular nivel (altura - distancia) */
        if (distancia_cm >= ALTURA_TANQUE_CM)
            nivel_cm = 0.0;
        else
            nivel_cm = ALTURA_TANQUE_CM - (float)distancia_cm;

        /* Guardar el valor global */
        nivel_agua_cm = nivel_cm;
        /* Enviar por UART */
        UartSendString(UART_PC, "Nivel de agua: ");
        UartSendString(UART_PC, (char *)UartItoa((uint32_t)nivel_agua_cm, 10));
        UartSendString(UART_PC, " cm\r\n");
<<<<<<< HEAD
        //Muestra el nivel en el display LCD
=======
    }
}
/**
 * @brief Tarea que muestra el nivel en el display LCD cada 1 s
 */
void MostrarLCDTask(void *pvParameter) {
    while (true) {
        /* Espera notificación del timer */
        ulTaskNotifyTake(pdTRUE, portMAX_DELAY);

>>>>>>> 39f11b13
        uint8_t nivel_entero = (uint8_t)nivel_agua_cm;
        LcdItsE0803Write(nivel_entero);
        /* Opcional para mostrar porcentaje, aca podriamos usar una 
        tecla o mostrar directamente en porcentaje ya que es mas intuitivo*/
        // uint8_t porcentaje = (nivel_agua_cm / ALTURA_TANQUE_CM) * 100;
        // LcdItsE0803Write(porcentaje);
    }
}


/*==================[external functions definition]==========================*/
void app_main(void) {
    //LedsInit();
    HcSr04Init(GPIO_3, GPIO_2); 
    LcdItsE0803Init();   

    serial_config_t uart_cfg = {
        .port      = UART_PC,
        .baud_rate = UART_BAUDRATE,
        .func_p    = NULL,     // sin interrupciones de RX por ahora
        .param_p   = NULL
    };
    UartInit(&uart_cfg);

    /* Configuración del timer: 1 s */
    timer_config_t timer_nivel = {
        .timer   = TIMER_A,
        .period  = REFRESH_PERIOD_US,
        .func_p  = TimerNivelHandler,
        .param_p = NULL
    };
    TimerInit(&timer_nivel);

    /* Configurar timer para control de nivel (cada 0,5 s) */
    timer_config_t timer_control = {
        .timer   = TIMER_C,
        .period  = CONTROL_PERIOD_US,
        .func_p  = TimerControlHandler,
        .param_p = NULL
    };
    TimerInit(&timer_control);

   /* Crear tareas */
    xTaskCreate(&MedirNivelTask, "NivelTask", 512, NULL, 5, &medir_task_handle);
    xTaskCreate(&ControlNivelTask, "ControlTask", 512, NULL, 4, &control_task_handle);

   
    /* Iniciar timer */
    TimerStart(timer_nivel.timer);
    TimerStart(timer_control.timer);
}

/*==================[end of file]============================================*/
<|MERGE_RESOLUTION|>--- conflicted
+++ resolved
@@ -148,20 +148,7 @@
         UartSendString(UART_PC, "Nivel de agua: ");
         UartSendString(UART_PC, (char *)UartItoa((uint32_t)nivel_agua_cm, 10));
         UartSendString(UART_PC, " cm\r\n");
-<<<<<<< HEAD
         //Muestra el nivel en el display LCD
-=======
-    }
-}
-/**
- * @brief Tarea que muestra el nivel en el display LCD cada 1 s
- */
-void MostrarLCDTask(void *pvParameter) {
-    while (true) {
-        /* Espera notificación del timer */
-        ulTaskNotifyTake(pdTRUE, portMAX_DELAY);
-
->>>>>>> 39f11b13
         uint8_t nivel_entero = (uint8_t)nivel_agua_cm;
         LcdItsE0803Write(nivel_entero);
         /* Opcional para mostrar porcentaje, aca podriamos usar una 
